<<<<<<< HEAD
<script context="module" lang="ts">
	type BooleanControl = {
		label: string;
		defaultValue: boolean;
		type: "boolean";
	};

	type SelectControl = {
		label: string;
		defaultValue: string;
		options: string[];
		type: "select";
	};

	type NumberControl = {
		label: string;
		defaultValue: number;
		type: "number";
		min?: number;
		max?: number;
	};

	type StringControl = {
		label: string;
		defaultValue: string;
		type: "string";
	};

	type Control = BooleanControl | SelectControl | NumberControl | StringControl;

	type NormalizeType<T> = T extends string
		? T
		: T extends number
			? T
			: T extends boolean
				? boolean
				: // eslint-disable-next-line @typescript-eslint/no-explicit-any
					T extends Record<string, any>
					? T
					: never;

	type SchemaExtends = Record<string, Control>;

	type Context<Schema extends SchemaExtends> = {
		values: {
			[K in keyof Schema]: NormalizeType<
				Schema[K] extends SelectControl ? Schema[K]["options"][number] : Schema[K]["defaultValue"]
			>;
		};
		schema: Schema;
	};

	const ctx = {
		set<Schema extends SchemaExtends>(ctx: Context<Schema>) {
			return setContext(CTX_KEY, ctx);
		},
		get<Schema extends SchemaExtends>() {
			return getContext<Context<Schema>>(CTX_KEY) ?? {};
		},
	};

	const CTX_KEY = Symbol();

	// A type that marks all readonly values as writable
	type Writable<T> = {
		-readonly [P in keyof T]: T[P];
	};

	export function usePreviewControls<const Schema extends SchemaExtends>(
		schema: Schema,
	): Writable<Context<Schema>["values"]> {
		const values = $state(
			objectMap(schema, (key, { defaultValue }) => {
				return [key, defaultValue];
			}),
		) as Context<Schema>["values"];

		ctx.set<Schema>({ values, schema });

		return values;
	}
</script>

=======
>>>>>>> 9964991b
<script lang="ts">
	import { linear } from "svelte/easing";
	import { fade, type TransitionConfig } from "svelte/transition";
	import { previewCtx } from "./preview-ctx.svelte";
	import type { Snippet } from "svelte";

	const { values, schema } = previewCtx.get();

	interface Props {
		children: Snippet;
		class?: string;
	}
	const { children, class: className }: Props = $props();

	let open = $state(false);

	function fix<El extends HTMLElement | SVGElement>(
		node: El,
		fn: (node: El) => TransitionConfig,
	): TransitionConfig {
		const config = fn(node);
		if (!config.delay) return config;

		const easing = config.easing ?? linear;
		const delay = config.delay;
		const duration = config.duration ?? 0;
		const newDuration = duration + delay;

		const getTimingValues = (t: number) => {
			const transpired = t * newDuration;
			const withoutDelay = Math.max(0, transpired - delay);
			const actualT = withoutDelay / duration;
			const easedT = easing(actualT);

			return [easedT, 1 - easedT];
		};

		const css = (_t: number) => {
			const [t, u] = getTimingValues(_t);
			return config.css?.(t, u) ?? "";
		};

		const tick = (_t: number) => {
			const [t, u] = getTimingValues(_t);
			return config.tick?.(t, u) ?? Promise.resolve();
		};

		return {
			...config,
			delay: 0,
			duration: newDuration,
			css,
			tick,
			easing: linear,
		};
	}
</script>

<div
	class="not-content relative grid min-h-[500px] place-items-center overflow-clip rounded-2xl border
	bg-gray-100 dark:border-gray-700 dark:bg-gray-950 {className}"
>
	<div class="w-full min-w-0 overflow-clip p-4">
		{@render children()}
	</div>

	{#if !open && values}
		<button
			class="absolute bottom-4 left-4 z-10 cursor-pointer rounded-lg bg-gray-500 px-2 py-1
		text-sm text-white transition hover:bg-gray-700 active:bg-gray-800"
			onclick={() => (open = !open)}
			in:fix={(el) => fade(el, { delay: 300, duration: 200 })}
			out:fade={{ duration: 100 }}
		>
			Edit props
		</button>
	{/if}

	<div
		class="absolute bottom-2 left-2 top-2 z-50 w-[200px] rounded-xl border border-gray-300 bg-gray-100
		p-3 shadow-xl backdrop-blur-xl dark:border-none dark:bg-gray-800/80"
		data-preview
		data-open={open}
	>
		<div class="flex items-center justify-between">
			<p class="text-xl font-bold text-black dark:text-white">Props</p>
			<button
				class="cursor-pointer rounded-lg bg-gray-500 px-2 py-1 text-sm
				text-white transition hover:bg-gray-600 active:bg-gray-700"
				onclick={() => (open = !open)}
			>
				Close
			</button>
		</div>

		<hr class="mt-2 block h-[2px] rounded-full bg-gray-300/50 dark:bg-gray-600" />

		<div class="mt-2 flex flex-col gap-2">
			{#each Object.keys(values ?? {}) as key}
				{@const control = schema[key]}
				<label class="flex w-full flex-col items-start gap-1 text-sm font-medium">
					{control.label}
					{#if control.type === "boolean"}
						<input type="checkbox" bind:checked={values[key] as boolean} />
					{:else if control.type === "select"}
						<select
							bind:value={values[key] as string}
							class="self-stretch rounded-md px-1 py-0.5 dark:bg-gray-900"
						>
							{#each control.options as option}
								<option value={option}>{option}</option>
							{/each}
						</select>
					{:else if control.type === "number"}
						<input
							type="number"
							bind:value={values[key] as number}
							min={control.min}
							max={control.max}
							class="self-stretch rounded-md px-1 py-0.5 dark:bg-gray-900"
						/>
					{:else if control.type === "string"}
						<input
							type="text"
							bind:value={values[key] as string}
							class="self-stretch rounded-md px-1 py-0.5 dark:bg-gray-900"
						/>
					{/if}
				</label>
			{/each}
		</div>
	</div>
</div>

<style>
	[data-preview][data-open="false"] {
		scale: 0.95;
		translate: -110%;
		opacity: 0.75;
		transition:
			opacity 0.15s var(--ease-out-quad),
			scale 0.15s var(--ease-out-quad),
			translate 0.15s var(--ease-out-quad) 0.15s;
	}

	[data-preview][data-open="true"] {
		transition:
			opacity 0.15s var(--ease-out-quad) 0.15s,
			scale 0.15s var(--ease-out-quad) 0.15s,
			translate 0.15s var(--ease-out-quad);
	}
</style><|MERGE_RESOLUTION|>--- conflicted
+++ resolved
@@ -1,89 +1,3 @@
-<<<<<<< HEAD
-<script context="module" lang="ts">
-	type BooleanControl = {
-		label: string;
-		defaultValue: boolean;
-		type: "boolean";
-	};
-
-	type SelectControl = {
-		label: string;
-		defaultValue: string;
-		options: string[];
-		type: "select";
-	};
-
-	type NumberControl = {
-		label: string;
-		defaultValue: number;
-		type: "number";
-		min?: number;
-		max?: number;
-	};
-
-	type StringControl = {
-		label: string;
-		defaultValue: string;
-		type: "string";
-	};
-
-	type Control = BooleanControl | SelectControl | NumberControl | StringControl;
-
-	type NormalizeType<T> = T extends string
-		? T
-		: T extends number
-			? T
-			: T extends boolean
-				? boolean
-				: // eslint-disable-next-line @typescript-eslint/no-explicit-any
-					T extends Record<string, any>
-					? T
-					: never;
-
-	type SchemaExtends = Record<string, Control>;
-
-	type Context<Schema extends SchemaExtends> = {
-		values: {
-			[K in keyof Schema]: NormalizeType<
-				Schema[K] extends SelectControl ? Schema[K]["options"][number] : Schema[K]["defaultValue"]
-			>;
-		};
-		schema: Schema;
-	};
-
-	const ctx = {
-		set<Schema extends SchemaExtends>(ctx: Context<Schema>) {
-			return setContext(CTX_KEY, ctx);
-		},
-		get<Schema extends SchemaExtends>() {
-			return getContext<Context<Schema>>(CTX_KEY) ?? {};
-		},
-	};
-
-	const CTX_KEY = Symbol();
-
-	// A type that marks all readonly values as writable
-	type Writable<T> = {
-		-readonly [P in keyof T]: T[P];
-	};
-
-	export function usePreviewControls<const Schema extends SchemaExtends>(
-		schema: Schema,
-	): Writable<Context<Schema>["values"]> {
-		const values = $state(
-			objectMap(schema, (key, { defaultValue }) => {
-				return [key, defaultValue];
-			}),
-		) as Context<Schema>["values"];
-
-		ctx.set<Schema>({ values, schema });
-
-		return values;
-	}
-</script>
-
-=======
->>>>>>> 9964991b
 <script lang="ts">
 	import { linear } from "svelte/easing";
 	import { fade, type TransitionConfig } from "svelte/transition";
