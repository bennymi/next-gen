--- conflicted
+++ resolved
@@ -721,29 +721,6 @@
     ],
     "propsAlt": "export type PinInputProps = {\n  /**\n   * The value for the Pin Input.\n   *\n   * When passing a getter, it will be used as source of truth,\n   * meaning that the value only changes when the getter returns a new value.\n   *\n   * Otherwise, if passing a static value, it'll serve as the default value.\n   *\n   *\n   * @default ''\n   */\n  value?: MaybeGetter<string | undefined>;\n  /**\n   * Called when the `PinInput` instance tries to change the value.\n   */\n  onValueChange?: (value: string) => void;\n\n  /**\n   * The amount of digits in the Pin Input.\n   *\n   * @default 4\n   */\n  maxLength?: MaybeGetter<number | undefined>;\n  /**\n   * An optional placeholder to display when the input is empty.\n   *\n   * @default '○'\n   */\n  placeholder?: MaybeGetter<string | undefined>;\n\n  /**\n   * If `true`, prevents the user from interacting with the input.\n   *\n   * @default false\n   */\n  disabled?: MaybeGetter<boolean | undefined>;\n\n  /**\n   * If the input should be masked like a password.\n   *\n   * @default false\n   */\n  mask?: MaybeGetter<boolean | undefined>;\n\n  /**\n   * What characters the input accepts.\n   *\n   * @default 'text'\n   */\n  type?: MaybeGetter<\"alphanumeric\" | \"numeric\" | \"text\" | undefined>;\n};"
   },
-<<<<<<< HEAD
-  "Avatar": {
-    "constructorProps": [
-      {
-        "name": "src",
-        "type": "MaybeGetter<string | undefined>",
-        "description": "Source for the avatar image",
-        "defaultValue": "undefined",
-        "optional": true
-      },
-      {
-        "name": "delayMs",
-        "type": "MaybeGetter<number | undefined>",
-        "description": "Delay in milliseconds before the fallback is loaded, to prevent flickering",
-        "defaultValue": "undefined",
-        "optional": true
-      },
-      {
-        "name": "onLoadingStatusChange",
-        "type": "((value: 'loading' | 'loaded' | 'error') => void) | undefined",
-        "description": "Callback fired when the loading status changes",
-        "defaultValue": "undefined",
-=======
   "Collapsible": {
     "constructorProps": [
       {
@@ -762,29 +739,12 @@
         "name": "onOpenChange",
         "type": "((value: boolean) => void) | undefined",
         "description": "A callback called when the value of `open` changes.",
->>>>>>> 9964991b
         "optional": true
       }
     ],
     "methods": [],
     "properties": [
       {
-<<<<<<< HEAD
-        "name": "loadingStatus",
-        "type": "'loading' | 'loaded' | 'error'",
-        "description": "The current loading status of the image"
-      },
-      {
-        "name": "image",
-        "type": "{\n  readonly \"data-melt-avatar-image\": \"\"\n  readonly src: string | undefined\n  readonly style: string\n  readonly onload: () => void\n  readonly onerror: () => void\n}"
-      },
-      {
-        "name": "fallback",
-        "type": "{\n  readonly \"data-melt-avatar-fallback\": \"\"\n  readonly style: string | undefined\n  readonly hidden: boolean | undefined\n}"
-      }
-    ],
-    "propsAlt": "export type AvatarProps = {\n  /**\n   * The source of the image to display.\n   */\n  src?: MaybeGetter<string | undefined>;\n\n  /**\n   * The amount of time in milliseconds to wait before displaying the image.\n   *\n   * @default 0\n   */\n  delayMs?: MaybeGetter<number | undefined>;\n\n  /**\n   * A callback invoked when the loading status store of the avatar changes.\n   */\n  onLoadingStatusChange?: (value: ImageLoadingStatus) => void | undefined;\n};"
-=======
         "name": "disabled",
         "type": "boolean",
         "description": ""
@@ -811,6 +771,57 @@
       }
     ],
     "propsAlt": "export type CollapsibleProps = {\n  /**\n   * Whether the collapsible is disabled which prevents it from being opened.\n   */\n  disabled?: MaybeGetter<boolean | undefined>;\n\n  /**\n   * Whether the collapsible is open.\n   */\n  open?: MaybeGetter<boolean | undefined>;\n\n  /**\n   * A callback called when the value of `open` changes.\n   */\n  onOpenChange?: (value: boolean) => void;\n};"
->>>>>>> 9964991b
+  },
+  "Avatar": {
+    "constructorProps": [
+      {
+        "name": "src",
+        "type": "MaybeGetter<string | undefined>",
+        "description": "The source of the image to display.",
+        "optional": true
+      },
+      {
+        "name": "delayMs",
+        "type": "MaybeGetter<number | undefined>",
+        "description": "The amount of time in milliseconds to wait before displaying the image.",
+        "defaultValue": "0",
+        "optional": true
+      },
+      {
+        "name": "onLoadingStatusChange",
+        "type": "((value: ImageLoadingStatus) => void | undefined) | undefined",
+        "description": "A callback invoked when the loading status store of the avatar changes.",
+        "optional": true
+      }
+    ],
+    "methods": [],
+    "properties": [
+      {
+        "name": "src",
+        "type": "string",
+        "description": ""
+      },
+      {
+        "name": "delayMs",
+        "type": "number",
+        "description": ""
+      },
+      {
+        "name": "loadingStatus",
+        "type": "ImageLoadingStatus",
+        "description": ""
+      },
+      {
+        "name": "image",
+        "type": "{\n  readonly \"data-melt-avatar-image\": \"\"\n  readonly src: string\n  readonly style: `display: ${string}`\n  readonly onload: () => (() => void) | undefined\n  readonly onerror: () => void\n}",
+        "description": ""
+      },
+      {
+        "name": "fallback",
+        "type": "{\n  readonly \"data-melt-avatar-fallback\": \"\"\n  readonly style: `display: ${string}` | undefined\n  readonly hidden: true | undefined\n}",
+        "description": ""
+      }
+    ],
+    "propsAlt": "export type AvatarProps = {\n  /**\n   * The source of the image to display.\n   */\n  src?: MaybeGetter<string | undefined>;\n\n  /**\n   * The amount of time in milliseconds to wait before displaying the image.\n   *\n   * @default 0\n   */\n  delayMs?: MaybeGetter<number | undefined>;\n\n  /**\n   * A callback invoked when the loading status store of the avatar changes.\n   */\n  onLoadingStatusChange?: (value: ImageLoadingStatus) => void | undefined;\n};"
   }
 }