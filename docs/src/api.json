{
  "utils": {
    "constructorProps": [],
    "methods": [],
    "properties": []
  },
  "Tree": {
    "constructorProps": [
      {
        "name": "multiple",
        "type": "MaybeGetter<Multiple | undefined>",
        "description": "If `true`, the user can select multiple items.",
        "defaultValue": "false",
        "optional": true
      },
      {
        "name": "selected",
        "type": "MaybeMultiple<Multiple> | undefined",
        "description": "The currently selected item(s).\r\nIf `multiple` is `true`, this should be an `Iterable`.\r\nOtherwise, it'll be a `string`.",
        "defaultValue": "undefined",
        "optional": true
      },
      {
        "name": "onSelectedChange",
        "type": "| ((value: Multiple extends true ? Set<string> : string | undefined) => void)\n  | undefined",
        "description": "Callback fired when selection changes",
        "optional": true
      },
      {
        "name": "expanded",
        "type": "MaybeGetter<Iterable<string> | undefined>",
        "description": "The currently expanded items",
        "defaultValue": "undefined",
        "optional": true
      },
      {
        "name": "onExpandedChange",
        "type": "((value: Set<string>) => void) | undefined",
        "description": "Callback fired when expanded state changes",
        "optional": true
      },
      {
        "name": "expandOnClick",
        "type": "MaybeGetter<boolean | undefined>",
        "description": "If `true`, groups (items with children) expand on click.",
        "defaultValue": "true",
        "optional": true
      },
      {
        "name": "items",
        "type": "I",
        "description": "The items contained in the tree.",
        "optional": false
      },
      {
        "name": "typeaheadTimeout",
        "type": "MaybeGetter<number> | undefined",
        "description": "How many time (in ms) the typeahead string is held before it is cleared",
        "defaultValue": "500",
        "optional": true
      }
    ],
    "methods": [
      {
        "name": "isSelected",
        "type": "(id: string) => boolean",
        "description": "Checks if an item is currently selected\r@param id - ID of the item to check"
      },
      {
        "name": "isExpanded",
        "type": "(id: string) => boolean",
        "description": "Checks if an item is currently expanded\r@param id - ID of the item to check"
      },
      {
        "name": "expand",
        "type": "(id: string) => void",
        "description": "Expands a specific item\r@param id - ID of the item to expand"
      },
      {
        "name": "collapse",
        "type": "(id: string) => void",
        "description": "Collapses a specific item\r@param id - ID of the item to collapse"
      },
      {
        "name": "toggleExpand",
        "type": "(id: string) => void",
        "description": "Toggles the expanded state of an item\r@param id - ID of the item to toggle"
      },
      {
        "name": "select",
        "type": "(id: string) => void",
        "description": "Selects a specific item\r@param id - ID of the item to select"
      },
      {
        "name": "deselect",
        "type": "(id: string) => void",
        "description": "Deselects a specific item\r@param id - ID of the item to deselect"
      },
      {
        "name": "clearSelection",
        "type": "() => void",
        "description": "Clears all current selections"
      },
      {
        "name": "toggleSelect",
        "type": "(id: string) => void",
        "description": "Toggles the selected state of an item\r@param id - ID of the item to toggle"
      },
      {
        "name": "selectAll",
        "type": "() => void",
        "description": "Selects all visible items.\rIf all items are already selected, clears the selection."
      },
      {
        "name": "getItemId",
        "type": "(id: string) => string",
        "description": "Gets the DOM ID for a specific tree item\r@param id - ID of the item"
      },
      {
        "name": "getItemEl",
        "type": "(id: string) => HTMLElement | null",
        "description": "Gets the DOM element for a specific tree item\r@param id - ID of the item"
      },
      {
        "name": "selectUntil",
        "type": "(id: string) => void",
        "description": "Selects all items between the last selected item and the specified item\r@param id - ID of the item to select until"
      },
      {
        "name": "typeahead",
        "type": "(letter: string) => void",
        "description": ""
      }
    ],
    "properties": [
      {
        "name": "items",
        "type": "Extracted<I>",
        "description": "The items contained in the tree"
      },
      {
        "name": "multiple",
        "type": "Multiple",
        "description": "If `true`, the user can select multiple items holding `Control`/`Meta` or `Shift`"
      },
      {
        "name": "expandOnClick",
        "type": "boolean",
        "description": "If `true`, groups (items with children) expand on click"
      },
      {
        "name": "typeaheadTimeout",
        "type": "number",
        "description": ""
      },
      {
        "name": "selected",
<<<<<<< HEAD
        "type": "Multiple extends true ? Set<string> : string | undefined",
        "description": "Currently selected item(s)\rFor multiple selection, returns a Set of IDs\rFor single selection, returns a single ID or undefined"
=======
        "type": "Value<FalseIfUndefined<Multiple>>",
        "description": "Currently selected item(s)\nFor multiple selection, returns a Set of IDs\nFor single selection, returns a single ID or undefined"
>>>>>>> c445617a
      },
      {
        "name": "expanded",
        "type": "SvelteSet<string>",
        "description": "Set of currently expanded item IDs"
      },
      {
        "name": "root",
        "type": "{ role: string; \"data-melt-tree-root\": string }",
        "description": "Gets ARIA attributes for the root tree element"
      },
      {
        "name": "group",
        "type": "{ role: string; \"data-melt-tree-group\": string }",
        "description": "ARIA attributes for group elements"
      },
      {
        "name": "children",
        "type": "Child<I>[]",
        "description": "Array of Child instances representing the top-level items"
      }
    ],
    "propsAlt": "export type TreeProps<Items extends TreeItem[], Multiple extends boolean = false> = {\r\n  /**\r\n   * If `true`, the user can select multiple items.\r\n   * @default false\r\n   */\r\n  multiple?: MaybeGetter<Multiple | undefined>;\r\n  /**\r\n   * The currently selected item(s).\r\n   * If `multiple` is `true`, this should be an `Iterable`.\r\n   * Otherwise, it'll be a `string`.\r\n   * @default undefined\r\n   */\r\n  selected?: MaybeMultiple<Multiple>;\r\n  /**\r\n   * Callback fired when selection changes\r\n   * @param value - For multiple selection, a Set of selected IDs. For single selection, a single ID or undefined\r\n   */\r\n  onSelectedChange?: (value: Multiple extends true ? Set<string> : string | undefined) => void;\r\n  /**\r\n   * The currently expanded items\r\n   *\r\n   * @default undefined\r\n   */\r\n  expanded?: MaybeMultiple<true>;\r\n  /**\r\n   * Callback fired when expanded state changes\r\n   * @param value - Set of expanded item IDs\r\n   */\r\n  onExpandedChange?: (value: Set<string>) => void;\r\n  /**\r\n   * If `true`, groups (items with children) expand on click.\r\n   * @default true\r\n   */\r\n  expandOnClick?: MaybeGetter<boolean | undefined>;\r\n  /**\r\n   * The items contained in the tree.\r\n   * @required\r\n   */\r\n  items: Items;\r\n  /**\r\n   * How many time (in ms) the typeahead string is held before it is cleared\r\n   * @default 500\r\n   */\r\n  typeaheadTimeout?: MaybeGetter<number>;\r\n};"
  },
  "Toggle": {
    "constructorProps": [
      {
        "name": "value",
        "type": "MaybeGetter<boolean> | undefined",
        "description": "The value for the Toggle.\r\n\r\nWhen passing a getter, it will be used as source of truth,\r\nmeaning that the value only changes when the getter returns a new value.\r\n\r\nOtherwise, if passing a static value, it'll serve as the default value.",
        "defaultValue": "false",
        "optional": true
      },
      {
        "name": "onValueChange",
        "type": "((value: boolean) => void) | undefined",
        "description": "Called when the value is supposed to change.",
        "optional": true
      },
      {
        "name": "disabled",
        "type": "MaybeGetter<boolean | undefined>",
        "description": "If `true`, prevents the user from interacting with the input.",
        "defaultValue": "false",
        "optional": true
      }
    ],
    "methods": [],
    "properties": [
      {
        "name": "disabled",
        "type": "boolean",
        "description": ""
      },
      {
        "name": "value",
        "type": "boolean",
        "description": ""
      },
      {
        "name": "trigger",
        "type": "{\n  readonly \"data-melt-toggle-trigger\": \"\"\n  readonly \"data-checked\": \"\" | undefined\n  readonly disabled: true | undefined\n  readonly onclick: () => void\n}",
        "description": "The trigger that toggles the value."
      },
      {
        "name": "hiddenInput",
        "type": "{\n  readonly \"data-melt-toggle-hidden-input\": \"\"\n  readonly type: \"hidden\"\n  readonly value: \"on\" | \"off\"\n}",
        "description": "A hidden input field to use within forms."
      }
    ],
    "propsAlt": "export type ToggleProps = {\r\n  /**\r\n   * The value for the Toggle.\r\n   *\r\n   * When passing a getter, it will be used as source of truth,\r\n   * meaning that the value only changes when the getter returns a new value.\r\n   *\r\n   * Otherwise, if passing a static value, it'll serve as the default value.\r\n   *\r\n   *\r\n   * @default false\r\n   */\r\n  value?: MaybeGetter<boolean>;\r\n  /**\r\n   * Called when the value is supposed to change.\r\n   */\r\n  onValueChange?: (value: boolean) => void;\r\n\r\n  /**\r\n   * If `true`, prevents the user from interacting with the input.\r\n   *\r\n   * @default false\r\n   */\r\n  disabled?: MaybeGetter<boolean | undefined>;\r\n};"
  },
  "Tabs": {
    "constructorProps": [
      {
        "name": "selectWhenFocused",
        "type": "MaybeGetter<boolean | undefined>",
        "description": "If `true`, the value will be changed whenever a trigger is focused.",
        "defaultValue": "true",
        "optional": true
      },
      {
        "name": "loop",
        "type": "MaybeGetter<boolean | undefined>",
        "description": "If the the trigger selection should loop when navigating with the arrow keys.",
        "defaultValue": "true",
        "optional": true
      },
      {
        "name": "orientation",
        "type": "MaybeGetter<\"horizontal\" | \"vertical\" | undefined>",
        "description": "The orientation of the tabs.",
        "defaultValue": "\"horizontal\"",
        "optional": true
      },
      {
        "name": "value",
<<<<<<< HEAD
        "type": "MaybeGetter<T> | undefined",
        "description": "The default value for `tabs.value`\r\n\r\nWhen passing a getter, it will be used as source of truth,\r\nmeaning that `tabs.value` only changes when the getter returns a new value.\r\n\r\nIf omitted, it will use the first tab as default.",
=======
        "type": "MaybeGetter<T | undefined>",
        "description": "The default value for `tabs.value`\n\nWhen passing a getter, it will be used as source of truth,\nmeaning that `tabs.value` only changes when the getter returns a new value.\n\nIf omitted, it will use the first tab as default.",
>>>>>>> c445617a
        "defaultValue": "undefined",
        "optional": true
      },
      {
        "name": "onValueChange",
        "type": "((active: T) => void) | undefined",
        "description": "Called when the `Tabs` instance tries to change the active tab.",
        "optional": true
      }
    ],
    "methods": [
      {
        "name": "getTrigger",
        "type": "(value: T) => {\n  readonly \"data-melt-tabs-trigger\": T\n  readonly \"data-active\": \"\" | undefined\n  readonly tabindex: 0 | -1\n  readonly role: \"tab\"\n  readonly \"aria-selected\": boolean\n  readonly \"aria-controls\": string\n  readonly \"data-orientation\": \"horizontal\" | \"vertical\"\n  readonly onclick: () => T\n  readonly onkeydown: (e: KeyboardEvent) => void\n  readonly id: string\n}",
        "description": "Gets the attributes and listeners for a tab trigger. Requires an identifying tab value."
      },
      {
        "name": "getContent",
        "type": "(value: T) => {\n  readonly \"data-melt-tabs-content\": \"\"\n  readonly hidden: boolean\n  readonly \"data-active\": \"\" | undefined\n  readonly role: \"tabpanel\"\n  readonly id: string\n  readonly \"aria-labelledby\": string\n  readonly \"data-orientation\": \"horizontal\" | \"vertical\"\n}",
        "description": "Gets the attributes and listeners for the tabs contents. Requires an identifying tab value."
      }
    ],
    "properties": [
      {
        "name": "selectWhenFocused",
        "type": "boolean",
        "description": ""
      },
      {
        "name": "loop",
        "type": "boolean",
        "description": ""
      },
      {
        "name": "orientation",
        "type": "\"horizontal\" | \"vertical\"",
        "description": ""
      },
      {
        "name": "value",
        "type": "T",
        "description": "The current selected tab."
      },
      {
        "name": "triggerList",
        "type": "{\n  readonly \"data-melt-tabs-trigger-list\": \"\"\n  readonly role: \"tablist\"\n  readonly \"aria-orientation\": \"horizontal\" | \"vertical\"\n  readonly \"data-orientation\": \"horizontal\" | \"vertical\"\n}",
        "description": "The attributes for the list that contains the tab triggers."
      }
    ],
<<<<<<< HEAD
    "propsAlt": "export type TabsProps<T extends string = string> = {\r\n  /**\r\n   * If `true`, the value will be changed whenever a trigger is focused.\r\n   *\r\n   * @default true\r\n   */\r\n  selectWhenFocused?: MaybeGetter<boolean | undefined>;\r\n  /**\r\n   * If the the trigger selection should loop when navigating with the arrow keys.\r\n   *\r\n   * @default true\r\n   */\r\n  loop?: MaybeGetter<boolean | undefined>;\r\n  /**\r\n   * The orientation of the tabs.\r\n   *\r\n   * @default \"horizontal\"\r\n   */\r\n  orientation?: MaybeGetter<\"horizontal\" | \"vertical\">;\r\n  /**\r\n   * The default value for `tabs.value`\r\n   *\r\n   * When passing a getter, it will be used as source of truth,\r\n   * meaning that `tabs.value` only changes when the getter returns a new value.\r\n   *\r\n   * If omitted, it will use the first tab as default.\r\n   *\r\n   * @default undefined\r\n   */\r\n  value?: MaybeGetter<T>;\r\n  /**\r\n   * Called when the `Tabs` instance tries to change the active tab.\r\n   */\r\n  onValueChange?: (active: T) => void;\r\n};"
=======
    "propsAlt": "export type TabsProps<T extends string = string> = {\n  /**\n   * If `true`, the value will be changed whenever a trigger is focused.\n   *\n   * @default true\n   */\n  selectWhenFocused?: MaybeGetter<boolean | undefined>;\n  /**\n   * If the the trigger selection should loop when navigating with the arrow keys.\n   *\n   * @default true\n   */\n  loop?: MaybeGetter<boolean | undefined>;\n  /**\n   * The orientation of the tabs.\n   *\n   * @default \"horizontal\"\n   */\n  orientation?: MaybeGetter<\"horizontal\" | \"vertical\" | undefined>;\n  /**\n   * The default value for `tabs.value`\n   *\n   * When passing a getter, it will be used as source of truth,\n   * meaning that `tabs.value` only changes when the getter returns a new value.\n   *\n   * If omitted, it will use the first tab as default.\n   *\n   * @default undefined\n   */\n  value?: MaybeGetter<T | undefined>;\n  /**\n   * Called when the `Tabs` instance tries to change the active tab.\n   */\n  onValueChange?: (active: T) => void;\n};"
>>>>>>> c445617a
  },
  "Slider": {
    "constructorProps": [
      {
        "name": "min",
        "type": "MaybeGetter<number | undefined>",
        "description": "The minimum value of the slider.",
        "defaultValue": "0",
        "optional": true
      },
      {
        "name": "max",
        "type": "MaybeGetter<number | undefined>",
        "description": "The maximum value of the slider.",
        "defaultValue": "100",
        "optional": true
      },
      {
        "name": "orientation",
        "type": "MaybeGetter<\"horizontal\" | \"vertical\" | undefined>",
        "description": "The orientation of the slider.",
        "defaultValue": "\"horizontal\"",
        "optional": true
      },
      {
        "name": "step",
        "type": "MaybeGetter<number | undefined>",
        "description": "The step size of the slider.",
        "defaultValue": "1",
        "optional": true
      },
      {
        "name": "value",
        "type": "MaybeGetter<number | undefined>",
        "description": "The default value for `tabs.value`\r\n\r\nWhen passing a getter, it will be used as source of truth,\r\nmeaning that `tabs.value` only changes when the getter returns a new value.\r\n\r\nIf omitted, it will use the first tab as default.",
        "defaultValue": "undefined",
        "optional": true
      },
      {
        "name": "onValueChange",
        "type": "((active: number) => void) | undefined",
        "description": "Called when the `Slider` instance tries to change the active tab.",
        "optional": true
      }
    ],
    "methods": [],
    "properties": [
      {
        "name": "min",
        "type": "number",
        "description": ""
      },
      {
        "name": "max",
        "type": "number",
        "description": ""
      },
      {
        "name": "orientation",
        "type": "\"horizontal\" | \"vertical\"",
        "description": ""
      },
      {
        "name": "step",
        "type": "number",
        "description": ""
      },
      {
        "name": "value",
        "type": "number",
        "description": "The value of the slider."
      },
      {
        "name": "root",
        "type": "{\n  readonly \"data-dragging\": \"\" | undefined\n  readonly \"data-value\": number\n  readonly \"data-orientation\": \"horizontal\" | \"vertical\"\n  readonly \"aria-valuenow\": number\n  readonly \"aria-valuemin\": number\n  readonly \"aria-valuemax\": number\n  readonly \"aria-orientation\": \"horizontal\" | \"vertical\"\n  readonly style: `--percentage: ${string}; --percentage-inv: ${string}; touch-action: ${string}`\n  readonly tabindex: 0\n  readonly role: \"slider\"\n  readonly \"data-melt-slider-root\": \"\"\n  readonly id: string\n  readonly onpointerdown: (e: PointerEvent) => void\n  readonly onkeydown: (e: KeyboardEvent) => void\n}",
        "description": "The root of the slider.\rAny cursor interaction along this element will change the slider's values."
      },
      {
        "name": "thumb",
        "type": "{\n  readonly \"data-dragging\": \"\" | undefined\n  readonly \"data-value\": number\n  readonly \"data-orientation\": \"horizontal\" | \"vertical\"\n  readonly \"data-melt-slider-thumb\": \"\"\n  readonly tabindex: 0\n}",
        "description": "The slider's thumb, positioned at the end of the range."
      }
    ],
    "propsAlt": "export type SliderProps = {\r\n  /**\r\n   * The minimum value of the slider.\r\n   *\r\n   * @default 0\r\n   */\r\n  min?: MaybeGetter<number | undefined>;\r\n  /**\r\n   * The maximum value of the slider.\r\n   *\r\n   * @default 100\r\n   */\r\n  max?: MaybeGetter<number | undefined>;\r\n  /**\r\n   * The orientation of the slider.\r\n   *\r\n   * @default \"horizontal\"\r\n   */\r\n  orientation?: MaybeGetter<\"horizontal\" | \"vertical\" | undefined>;\r\n\r\n  /**\r\n   * The step size of the slider.\r\n   *\r\n   * @default 1\r\n   */\r\n  step?: MaybeGetter<number | undefined>;\r\n  /**\r\n   * The default value for `tabs.value`\r\n   *\r\n   * When passing a getter, it will be used as source of truth,\r\n   * meaning that `tabs.value` only changes when the getter returns a new value.\r\n   *\r\n   * If omitted, it will use the first tab as default.\r\n   *\r\n   * @default undefined\r\n   */\r\n  value?: MaybeGetter<number | undefined>;\r\n  /**\r\n   * Called when the `Slider` instance tries to change the active tab.\r\n   */\r\n  onValueChange?: (active: number) => void;\r\n};"
  },
  "Select": {
    "constructorProps": [],
    "methods": [],
    "properties": []
  },
  "RadioGroup": {
    "constructorProps": [
      {
        "name": "disabled",
        "type": "MaybeGetter<boolean | undefined>",
        "description": "If `true`, prevents the user from interacting with the group.",
        "defaultValue": "false",
        "optional": true
      },
      {
        "name": "required",
        "type": "MaybeGetter<boolean | undefined>",
        "description": "If `true`, indicates that the user must select a radio button before\nthe owning form can be submitted.",
        "defaultValue": "false",
        "optional": true
      },
      {
        "name": "loop",
        "type": "MaybeGetter<boolean | undefined>",
        "description": "If the the button selection should loop when navigating with the arrow keys.",
        "defaultValue": "true",
        "optional": true
      },
      {
        "name": "selectWhenFocused",
        "type": "MaybeGetter<boolean | undefined>",
        "description": "If `true`, the value will be changed whenever a button is focused.",
        "defaultValue": "true",
        "optional": true
      },
      {
        "name": "orientation",
        "type": "MaybeGetter<\"horizontal\" | \"vertical\" | undefined>",
        "description": "The orientation of the slider.",
        "defaultValue": "\"vertical\"",
        "optional": true
      },
      {
        "name": "name",
        "type": "MaybeGetter<string | undefined>",
        "description": "Input name for radio group.",
        "optional": true
      },
      {
        "name": "value",
        "type": "MaybeGetter<string | undefined>",
        "description": "Default value for radio group.",
        "defaultValue": "\"\"",
        "optional": true
      },
      {
        "name": "onValueChange",
        "type": "((active: string) => void) | undefined",
        "description": "Called when the radio button is clicked.",
        "optional": true
      }
    ],
    "methods": [
      {
        "name": "getItem",
        "type": "(item: string) => RadioItem",
        "description": ""
      },
      {
        "name": "select",
        "type": "(item: string) => void",
        "description": ""
      }
    ],
    "properties": [
      {
        "name": "disabled",
        "type": "boolean",
        "description": ""
      },
      {
        "name": "required",
        "type": "boolean",
        "description": ""
      },
      {
        "name": "loop",
        "type": "boolean",
        "description": ""
      },
      {
        "name": "selectWhenFocused",
        "type": "boolean",
        "description": ""
      },
      {
        "name": "orientation",
        "type": "\"horizontal\" | \"vertical\"",
        "description": ""
      },
      {
        "name": "value",
        "type": "string",
        "description": ""
      },
      {
        "name": "root",
        "type": "{\n  readonly \"data-melt-radio-group-root\": \"\"\n  readonly id: string\n  readonly role: \"radiogroup\"\n  readonly \"aria-required\": boolean\n  readonly \"aria-labelledby\": string\n  readonly \"data-orientation\": \"horizontal\" | \"vertical\"\n  readonly \"data-disabled\": true | undefined\n  readonly \"data-value\": string\n}",
        "description": ""
      },
      {
        "name": "label",
        "type": "{\n  readonly \"data-melt-radio-group-label\": \"\"\n  readonly id: string\n  readonly for: string\n  readonly onclick: (\n    e: MouseEvent & { currentTarget: EventTarget & HTMLLabelElement },\n  ) => void\n  readonly \"data-orientation\": \"horizontal\" | \"vertical\"\n  readonly \"data-disabled\": true | undefined\n  readonly \"data-value\": string\n}",
        "description": ""
      },
      {
        "name": "hiddenInput",
        "type": "{\n  readonly \"data-melt-radio-group-hidden-input\": \"\"\n  readonly disabled: boolean\n  readonly required: boolean\n  readonly hidden: true\n  readonly \"aria-hidden\": true\n  readonly tabindex: -1\n  readonly value: string\n  readonly name: string | undefined\n}",
        "description": ""
      }
    ],
    "propsAlt": "export type RadioGroupProps = {\n  /**\n   * If `true`, prevents the user from interacting with the group.\n   *\n   * @default false\n   */\n  disabled?: MaybeGetter<boolean | undefined>;\n  /**\n   * If `true`, indicates that the user must select a radio button before\n   * the owning form can be submitted.\n   *\n   * @default false\n   */\n  required?: MaybeGetter<boolean | undefined>;\n  /**\n   * If the the button selection should loop when navigating with the arrow keys.\n   *\n   * @default true\n   */\n  loop?: MaybeGetter<boolean | undefined>;\n  /**\n   * If `true`, the value will be changed whenever a button is focused.\n   *\n   * @default true\n   */\n  selectWhenFocused?: MaybeGetter<boolean | undefined>;\n  /**\n   * The orientation of the slider.\n   *\n   * @default \"vertical\"\n   */\n  orientation?: MaybeGetter<\"horizontal\" | \"vertical\" | undefined>;\n  /**\n   * Input name for radio group.\n   */\n  name?: MaybeGetter<string | undefined>;\n  /**\n   * Default value for radio group.\n   *\n   * @default \"\"\n   */\n  value?: MaybeGetter<string | undefined>;\n  /**\n   * Called when the radio button is clicked.\n   */\n  onValueChange?: (active: string) => void;\n};"
  },
  "Progress": {
    "constructorProps": [
      {
        "name": "value",
        "type": "MaybeGetter<number | undefined>",
        "description": "The value for the progress.",
        "defaultValue": "undefined",
        "optional": true
      },
      {
        "name": "max",
        "type": "MaybeGetter<number | undefined>",
        "description": "The maximum value of the progress.",
        "optional": true
      },
      {
        "name": "onValueChange",
        "type": "((value: number) => void) | undefined",
        "description": "The callback invoked when the value of the progress changes.",
        "optional": true
      }
    ],
    "methods": [],
    "properties": [
      {
        "name": "max",
        "type": "number",
        "description": ""
      },
      {
        "name": "value",
        "type": "number",
        "description": ""
      },
      {
        "name": "root",
        "type": "{\n  \"data-melt-progress-root\": string\n  value: number\n  max: number\n  role: string\n  \"aria-valuemin\": number\n  \"aria-valuemax\": number\n  \"aria-valuenow\": number\n  \"data-value\": number\n  \"data-state\": string\n  \"data-max\": number\n}",
        "description": "Spread attributes for the Progress root element."
      },
      {
        "name": "progress",
        "type": "{\n  \"data-melt-progress-progress\": string\n  style: `--progress: ${string}`\n}",
        "description": "Spread attributes for the Progress percentage element.\nProvides a --progress CSS variable that can be used to style the progress:\n`transform: translateX(calc(var(--progress) * -1));`"
      }
    ],
    "propsAlt": "export type ProgressProps = {\n  /**\n   * The value for the progress.\n   * \n   * @default undefined\n   */\n  value?: MaybeGetter<number | undefined>;\n\n  /**\n   * The maximum value of the progress.\n   * \n   * @deafult 100\n   */\n  max?: MaybeGetter<number | undefined>;\n\n  /**\n   * The callback invoked when the value of the progress changes.\n   */\n  onValueChange?: (value: number) => void;\n};"
  },
  "Popover": {
    "constructorProps": [
      {
        "name": "open",
        "type": "MaybeGetter<boolean> | undefined",
        "description": "If the Popover is open.\r\n\r\nWhen passing a getter, it will be used as source of truth,\r\nmeaning that the value only changes when the getter returns a new value.\r\n\r\nOtherwise, if passing a static value, it'll serve as the default value.",
        "defaultValue": "false",
        "optional": true
      },
      {
        "name": "onOpenChange",
        "type": "((value: boolean) => void) | undefined",
        "description": "Called when the value is supposed to change.",
        "optional": true
      },
      {
        "name": "forceVisible",
        "type": "MaybeGetter<boolean | undefined>",
        "description": "If the popover visibility should be controlled by the user.",
        "defaultValue": "false",
        "optional": true
      },
      {
        "name": "computePositionOptions",
        "type": "Elements; }) => Promisable<Platform | undefined; }> | undefined>",
        "description": "Options to be passed to Floating UI's `computePosition`",
        "optional": true
      }
    ],
    "methods": [],
    "properties": [
      {
        "name": "forceVisible",
        "type": "boolean",
        "description": ""
      },
      {
        "name": "computePositionOptions",
        "type": "{} | Partial<{ placement?: Elements; }) => Promisable<Platform | undefined; }>",
        "description": ""
      },
      {
        "name": "open",
        "type": "boolean",
        "description": ""
      },
      {
        "name": "trigger",
        "type": "{\n  readonly onfocusout: () => Promise<void>\n  readonly \"data-melt-popover-trigger\": \"\"\n  readonly id: string\n  readonly popovertarget: string\n  readonly onclick: (e: Event) => void\n}",
        "description": "The trigger that toggles the value."
      },
      {
        "name": "content",
        "type": "{\n  readonly onfocusout: () => Promise<void>\n  readonly \"data-melt-popover-content\": \"\"\n  readonly id: string\n  readonly popover: \"manual\"\n  readonly ontoggle: (\n    e: ToggleEvent & { currentTarget: EventTarget & HTMLElement },\n  ) => void\n  readonly tabindex: -1\n  readonly inert: boolean\n  readonly \"data-open\": \"\" | undefined\n}",
        "description": ""
      }
    ],
    "propsAlt": "export type PopoverProps = {\r\n  /**\r\n   * If the Popover is open.\r\n   *\r\n   * When passing a getter, it will be used as source of truth,\r\n   * meaning that the value only changes when the getter returns a new value.\r\n   *\r\n   * Otherwise, if passing a static value, it'll serve as the default value.\r\n   *\r\n   *\r\n   * @default false\r\n   */\r\n  open?: MaybeGetter<boolean>;\r\n\r\n  /**\r\n   * Called when the value is supposed to change.\r\n   */\r\n  onOpenChange?: (value: boolean) => void;\r\n\r\n  /**\r\n   * If the popover visibility should be controlled by the user.\r\n   *\r\n   * @default false\r\n   */\r\n  forceVisible?: MaybeGetter<boolean | undefined>;\r\n\r\n  /**\r\n   * Options to be passed to Floating UI's `computePosition`\r\n   *\r\n   * @see https://floating-ui.com/docs/computePosition\r\n   */\r\n  computePositionOptions?: MaybeGetter<Partial<ComputePositionConfig> | undefined>;\r\n};"
  },
  "PinInput": {
    "constructorProps": [
      {
        "name": "value",
        "type": "MaybeGetter<string | undefined>",
        "description": "The value for the Pin Input.\r\n\r\nWhen passing a getter, it will be used as source of truth,\r\nmeaning that the value only changes when the getter returns a new value.\r\n\r\nOtherwise, if passing a static value, it'll serve as the default value.",
        "defaultValue": "''",
        "optional": true
      },
      {
        "name": "onValueChange",
        "type": "((value: string) => void) | undefined",
        "description": "Called when the `PinInput` instance tries to change the value.",
        "optional": true
      },
      {
        "name": "maxLength",
        "type": "MaybeGetter<number | undefined>",
        "description": "The amount of digits in the Pin Input.",
        "defaultValue": "4",
        "optional": true
      },
      {
        "name": "placeholder",
        "type": "MaybeGetter<string | undefined>",
        "description": "An optional placeholder to display when the input is empty.",
        "defaultValue": "'○'",
        "optional": true
      },
      {
        "name": "disabled",
        "type": "MaybeGetter<boolean | undefined>",
        "description": "If `true`, prevents the user from interacting with the input.",
        "defaultValue": "false",
        "optional": true
      },
      {
        "name": "mask",
        "type": "MaybeGetter<boolean | undefined>",
        "description": "If the input should be masked like a password.",
        "defaultValue": "false",
        "optional": true
      },
      {
        "name": "type",
        "type": "MaybeGetter<\"alphanumeric\" | \"numeric\" | \"text\" | undefined>",
        "description": "What characters the input accepts.",
        "defaultValue": "'text'",
        "optional": true
      }
    ],
    "methods": [],
    "properties": [
      {
        "name": "maxLength",
        "type": "number",
        "description": ""
      },
      {
        "name": "placeholder",
        "type": "string",
        "description": ""
      },
      {
        "name": "disabled",
        "type": "boolean",
        "description": ""
      },
      {
        "name": "mask",
        "type": "boolean",
        "description": ""
      },
      {
        "name": "type",
        "type": "\"alphanumeric\" | \"numeric\" | \"text\"",
        "description": ""
      },
      {
        "name": "isFilled",
        "type": "boolean",
        "description": ""
      },
      {
        "name": "value",
        "type": "string",
        "description": ""
      },
      {
        "name": "root",
        "type": "{\n  readonly \"data-melt-pin-input-root\": \"\"\n  readonly id: string\n  readonly \"data-complete\": \"\" | undefined\n}",
        "description": "The root element's props."
      },
      {
        "name": "inputs",
        "type": "{\n  readonly \"data-melt-pin-input-input\": \"\"\n  readonly placeholder: string | undefined\n  readonly disabled: true | undefined\n  readonly type: \"text\" | \"password\"\n  readonly \"data-filled\": \"\" | undefined\n  readonly tabindex: 0 | -1\n  readonly style: \"caret-color: transparent;\" | undefined\n  readonly onkeydown: (e: KeyboardEvent) => void\n  readonly onpointerdown: (e: Event) => void\n  readonly onpointerup: (e: Event) => void\n  readonly oninput: (e: Event) => void\n  readonly onfocus: () => void\n  readonly onblur: () => void\n}[]",
        "description": "An array of props that should be spread to the input elements."
      }
    ],
<<<<<<< HEAD
    "propsAlt": "export type PinInputProps = {\r\n  /**\r\n   * The value for the Pin Input.\r\n   *\r\n   * When passing a getter, it will be used as source of truth,\r\n   * meaning that the value only changes when the getter returns a new value.\r\n   *\r\n   * Otherwise, if passing a static value, it'll serve as the default value.\r\n   *\r\n   *\r\n   * @default ''\r\n   */\r\n  value?: MaybeGetter<string | undefined>;\r\n  /**\r\n   * Called when the `PinInput` instance tries to change the value.\r\n   */\r\n  onValueChange?: (value: string) => void;\r\n\r\n  /**\r\n   * The amount of digits in the Pin Input.\r\n   *\r\n   * @default 4\r\n   */\r\n  maxLength?: MaybeGetter<number | undefined>;\r\n  /**\r\n   * An optional placeholder to display when the input is empty.\r\n   *\r\n   * @default '○'\r\n   */\r\n  placeholder?: MaybeGetter<string | undefined>;\r\n\r\n  /**\r\n   * If `true`, prevents the user from interacting with the input.\r\n   *\r\n   * @default false\r\n   */\r\n  disabled?: MaybeGetter<boolean | undefined>;\r\n\r\n  /**\r\n   * If the input should be masked like a password.\r\n   *\r\n   * @default false\r\n   */\r\n  mask?: MaybeGetter<boolean | undefined>;\r\n\r\n  /**\r\n   * What characters the input accepts.\r\n   *\r\n   * @default 'text'\r\n   */\r\n  type?: MaybeGetter<\"alphanumeric\" | \"numeric\" | \"text\" | undefined>;\r\n};"
  },
  "Accordion": {
    "constructorProps": [
      {
        "name": "multiple",
        "type": "MaybeGetter<Multiple | undefined>",
        "description": "If `true`, multiple accordion items can be open at the same time.",
        "defaultValue": "false",
        "optional": true
      },
      {
        "name": "disabled",
        "type": "MaybeGetter<boolean | undefined>",
        "description": "When `true`, prevents the user from interacting with the accordion.",
        "defaultValue": "false",
        "optional": true
      },
      {
        "name": "value",
        "type": "MaybeMultiple<Multiple> | undefined",
        "description": "The controlled value for the accordion.",
        "optional": true
      },
      {
        "name": "items",
        "type": "Getter<Items>",
        "description": "The items contained in the accordion.",
        "optional": false
      },
      {
        "name": "onValueChange",
        "type": "_onChange<Multiple> | undefined",
        "description": "The callback invoked when the value of the Accordion changes.",
        "optional": true
      }
    ],
    "methods": [
      {
        "name": "isExpanded",
        "type": "(id: string) => boolean",
        "description": "Checks if an item is currently expanded.\r@param id - ID of the item to check."
      },
      {
        "name": "expand",
        "type": "(id: string) => void",
        "description": "Expands a specific item.\r@param id - ID of the item to expand."
      },
      {
        "name": "collapse",
        "type": "(id: string) => void",
        "description": "Collapses a specific item.\r@param id - ID of the item to collapse."
      },
      {
        "name": "toggleExpanded",
        "type": "(id: string) => void",
        "description": "Toggles the expanded state of an item.\r@param id - ID of the item to toggle."
      }
    ],
    "properties": [
      {
        "name": "multiple",
        "type": "Multiple extends null | undefined\n  ? Multiple | undefined\n  : Multiple | Exclude<Multiple, null | undefined>",
        "description": ""
      },
      {
        "name": "disabled",
        "type": "boolean",
        "description": ""
      },
      {
        "name": "value",
        "type": "_value<FalseIfUndefined<Multiple>>",
        "description": ""
      },
      {
        "name": "root",
        "type": "{ \"data-melt-accordion-root\": string; id: string }",
        "description": ""
      },
      {
        "name": "items",
        "type": "Item<Items, Multiple>[]",
        "description": ""
      }
    ],
    "propsAlt": "export type AccordionProps<Items extends AccordionItem[], Multiple extends boolean = false> = {\r\n  /**\r\n   * If `true`, multiple accordion items can be open at the same time.\r\n   *\r\n   * @default false\r\n   */\r\n  multiple?: MaybeGetter<Multiple | undefined>;\r\n\r\n  /**\r\n   * When `true`, prevents the user from interacting with the accordion.\r\n   *\r\n   * @default false\r\n   */\r\n  disabled?: MaybeGetter<boolean | undefined>;\r\n\r\n  /**\r\n   * The controlled value for the accordion.\r\n   */\r\n  value?: AccordionValue<Multiple>;\r\n\r\n  /**\r\n   * The items contained in the accordion.\r\n   */\r\n  items: Getter<Items>;\r\n\r\n  /**\r\n   * The callback invoked when the value of the Accordion changes.\r\n   */\r\n  onValueChange?: OnSelectChange<Multiple>;\r\n};"
=======
    "propsAlt": "export type PinInputProps = {\n  /**\n   * The value for the Pin Input.\n   *\n   * When passing a getter, it will be used as source of truth,\n   * meaning that the value only changes when the getter returns a new value.\n   *\n   * Otherwise, if passing a static value, it'll serve as the default value.\n   *\n   *\n   * @default ''\n   */\n  value?: MaybeGetter<string | undefined>;\n  /**\n   * Called when the `PinInput` instance tries to change the value.\n   */\n  onValueChange?: (value: string) => void;\n\n  /**\n   * The amount of digits in the Pin Input.\n   *\n   * @default 4\n   */\n  maxLength?: MaybeGetter<number | undefined>;\n  /**\n   * An optional placeholder to display when the input is empty.\n   *\n   * @default '○'\n   */\n  placeholder?: MaybeGetter<string | undefined>;\n\n  /**\n   * If `true`, prevents the user from interacting with the input.\n   *\n   * @default false\n   */\n  disabled?: MaybeGetter<boolean | undefined>;\n\n  /**\n   * If the input should be masked like a password.\n   *\n   * @default false\n   */\n  mask?: MaybeGetter<boolean | undefined>;\n\n  /**\n   * What characters the input accepts.\n   *\n   * @default 'text'\n   */\n  type?: MaybeGetter<\"alphanumeric\" | \"numeric\" | \"text\" | undefined>;\n};"
  },
  "Collapsible": {
    "constructorProps": [
      {
        "name": "disabled",
        "type": "MaybeGetter<boolean | undefined>",
        "description": "Whether the collapsible is disabled which prevents it from being opened.",
        "optional": true
      },
      {
        "name": "open",
        "type": "MaybeGetter<boolean | undefined>",
        "description": "Whether the collapsible is open.",
        "optional": true
      },
      {
        "name": "onOpenChange",
        "type": "((value: boolean) => void) | undefined",
        "description": "A callback called when the value of `open` changes.",
        "optional": true
      }
    ],
    "methods": [],
    "properties": [
      {
        "name": "disabled",
        "type": "boolean",
        "description": ""
      },
      {
        "name": "open",
        "type": "boolean",
        "description": "The open state of the collapsible."
      },
      {
        "name": "root",
        "type": "{\n  \"data-state\": string\n  \"data-disabled\": \"\" | undefined\n  \"data-melt-collapsible-root\": string\n}",
        "description": "The spread attributes for the root element."
      },
      {
        "name": "trigger",
        "type": "{\n  disabled: boolean\n  onclick: () => void\n  \"data-state\": string\n  \"data-disabled\": \"\" | undefined\n  \"data-melt-collapsible-trigger\": string\n}",
        "description": "The spread attributes for the trigger button."
      },
      {
        "name": "content",
        "type": "{\n  \"data-state\": string\n  \"data-disabled\": \"\" | undefined\n  \"data-melt-collapsible-content\": string\n}",
        "description": "The spread attributes for the content element."
      }
    ],
    "propsAlt": "export type CollapsibleProps = {\n  /**\n   * Whether the collapsible is disabled which prevents it from being opened.\n   */\n  disabled?: MaybeGetter<boolean | undefined>;\n\n  /**\n   * Whether the collapsible is open.\n   */\n  open?: MaybeGetter<boolean | undefined>;\n\n  /**\n   * A callback called when the value of `open` changes.\n   */\n  onOpenChange?: (value: boolean) => void;\n};"
  },
  "Avatar": {
    "constructorProps": [
      {
        "name": "src",
        "type": "MaybeGetter<string | undefined>",
        "description": "The source of the image to display.",
        "optional": true
      },
      {
        "name": "delayMs",
        "type": "MaybeGetter<number | undefined>",
        "description": "The amount of time in milliseconds to wait before displaying the image.",
        "defaultValue": "0",
        "optional": true
      },
      {
        "name": "onLoadingStatusChange",
        "type": "((value: ImageLoadingStatus) => void | undefined) | undefined",
        "description": "A callback invoked when the loading status store of the avatar changes.",
        "optional": true
      }
    ],
    "methods": [],
    "properties": [
      {
        "name": "src",
        "type": "string",
        "description": ""
      },
      {
        "name": "delayMs",
        "type": "number",
        "description": ""
      },
      {
        "name": "loadingStatus",
        "type": "ImageLoadingStatus",
        "description": ""
      },
      {
        "name": "image",
        "type": "{\n  readonly \"data-melt-avatar-image\": \"\"\n  readonly src: string\n  readonly style: `display: ${string}`\n  readonly onload: () => (() => void) | undefined\n  readonly onerror: () => void\n}",
        "description": ""
      },
      {
        "name": "fallback",
        "type": "{\n  readonly \"data-melt-avatar-fallback\": \"\"\n  readonly style: `display: ${string}` | undefined\n  readonly hidden: true | undefined\n}",
        "description": ""
      }
    ],
    "propsAlt": "export type AvatarProps = {\n  /**\n   * The source of the image to display.\n   */\n  src?: MaybeGetter<string | undefined>;\n\n  /**\n   * The amount of time in milliseconds to wait before displaying the image.\n   *\n   * @default 0\n   */\n  delayMs?: MaybeGetter<number | undefined>;\n\n  /**\n   * A callback invoked when the loading status store of the avatar changes.\n   */\n  onLoadingStatusChange?: (value: ImageLoadingStatus) => void | undefined;\n};"
>>>>>>> c445617a
  }
}<|MERGE_RESOLUTION|>--- conflicted
+++ resolved
@@ -155,13 +155,8 @@
       },
       {
         "name": "selected",
-<<<<<<< HEAD
-        "type": "Multiple extends true ? Set<string> : string | undefined",
-        "description": "Currently selected item(s)\rFor multiple selection, returns a Set of IDs\rFor single selection, returns a single ID or undefined"
-=======
         "type": "Value<FalseIfUndefined<Multiple>>",
         "description": "Currently selected item(s)\nFor multiple selection, returns a Set of IDs\nFor single selection, returns a single ID or undefined"
->>>>>>> c445617a
       },
       {
         "name": "expanded",
@@ -259,13 +254,8 @@
       },
       {
         "name": "value",
-<<<<<<< HEAD
-        "type": "MaybeGetter<T> | undefined",
-        "description": "The default value for `tabs.value`\r\n\r\nWhen passing a getter, it will be used as source of truth,\r\nmeaning that `tabs.value` only changes when the getter returns a new value.\r\n\r\nIf omitted, it will use the first tab as default.",
-=======
         "type": "MaybeGetter<T | undefined>",
         "description": "The default value for `tabs.value`\n\nWhen passing a getter, it will be used as source of truth,\nmeaning that `tabs.value` only changes when the getter returns a new value.\n\nIf omitted, it will use the first tab as default.",
->>>>>>> c445617a
         "defaultValue": "undefined",
         "optional": true
       },
@@ -315,11 +305,7 @@
         "description": "The attributes for the list that contains the tab triggers."
       }
     ],
-<<<<<<< HEAD
-    "propsAlt": "export type TabsProps<T extends string = string> = {\r\n  /**\r\n   * If `true`, the value will be changed whenever a trigger is focused.\r\n   *\r\n   * @default true\r\n   */\r\n  selectWhenFocused?: MaybeGetter<boolean | undefined>;\r\n  /**\r\n   * If the the trigger selection should loop when navigating with the arrow keys.\r\n   *\r\n   * @default true\r\n   */\r\n  loop?: MaybeGetter<boolean | undefined>;\r\n  /**\r\n   * The orientation of the tabs.\r\n   *\r\n   * @default \"horizontal\"\r\n   */\r\n  orientation?: MaybeGetter<\"horizontal\" | \"vertical\">;\r\n  /**\r\n   * The default value for `tabs.value`\r\n   *\r\n   * When passing a getter, it will be used as source of truth,\r\n   * meaning that `tabs.value` only changes when the getter returns a new value.\r\n   *\r\n   * If omitted, it will use the first tab as default.\r\n   *\r\n   * @default undefined\r\n   */\r\n  value?: MaybeGetter<T>;\r\n  /**\r\n   * Called when the `Tabs` instance tries to change the active tab.\r\n   */\r\n  onValueChange?: (active: T) => void;\r\n};"
-=======
     "propsAlt": "export type TabsProps<T extends string = string> = {\n  /**\n   * If `true`, the value will be changed whenever a trigger is focused.\n   *\n   * @default true\n   */\n  selectWhenFocused?: MaybeGetter<boolean | undefined>;\n  /**\n   * If the the trigger selection should loop when navigating with the arrow keys.\n   *\n   * @default true\n   */\n  loop?: MaybeGetter<boolean | undefined>;\n  /**\n   * The orientation of the tabs.\n   *\n   * @default \"horizontal\"\n   */\n  orientation?: MaybeGetter<\"horizontal\" | \"vertical\" | undefined>;\n  /**\n   * The default value for `tabs.value`\n   *\n   * When passing a getter, it will be used as source of truth,\n   * meaning that `tabs.value` only changes when the getter returns a new value.\n   *\n   * If omitted, it will use the first tab as default.\n   *\n   * @default undefined\n   */\n  value?: MaybeGetter<T | undefined>;\n  /**\n   * Called when the `Tabs` instance tries to change the active tab.\n   */\n  onValueChange?: (active: T) => void;\n};"
->>>>>>> c445617a
   },
   "Slider": {
     "constructorProps": [
@@ -733,95 +719,6 @@
         "description": "An array of props that should be spread to the input elements."
       }
     ],
-<<<<<<< HEAD
-    "propsAlt": "export type PinInputProps = {\r\n  /**\r\n   * The value for the Pin Input.\r\n   *\r\n   * When passing a getter, it will be used as source of truth,\r\n   * meaning that the value only changes when the getter returns a new value.\r\n   *\r\n   * Otherwise, if passing a static value, it'll serve as the default value.\r\n   *\r\n   *\r\n   * @default ''\r\n   */\r\n  value?: MaybeGetter<string | undefined>;\r\n  /**\r\n   * Called when the `PinInput` instance tries to change the value.\r\n   */\r\n  onValueChange?: (value: string) => void;\r\n\r\n  /**\r\n   * The amount of digits in the Pin Input.\r\n   *\r\n   * @default 4\r\n   */\r\n  maxLength?: MaybeGetter<number | undefined>;\r\n  /**\r\n   * An optional placeholder to display when the input is empty.\r\n   *\r\n   * @default '○'\r\n   */\r\n  placeholder?: MaybeGetter<string | undefined>;\r\n\r\n  /**\r\n   * If `true`, prevents the user from interacting with the input.\r\n   *\r\n   * @default false\r\n   */\r\n  disabled?: MaybeGetter<boolean | undefined>;\r\n\r\n  /**\r\n   * If the input should be masked like a password.\r\n   *\r\n   * @default false\r\n   */\r\n  mask?: MaybeGetter<boolean | undefined>;\r\n\r\n  /**\r\n   * What characters the input accepts.\r\n   *\r\n   * @default 'text'\r\n   */\r\n  type?: MaybeGetter<\"alphanumeric\" | \"numeric\" | \"text\" | undefined>;\r\n};"
-  },
-  "Accordion": {
-    "constructorProps": [
-      {
-        "name": "multiple",
-        "type": "MaybeGetter<Multiple | undefined>",
-        "description": "If `true`, multiple accordion items can be open at the same time.",
-        "defaultValue": "false",
-        "optional": true
-      },
-      {
-        "name": "disabled",
-        "type": "MaybeGetter<boolean | undefined>",
-        "description": "When `true`, prevents the user from interacting with the accordion.",
-        "defaultValue": "false",
-        "optional": true
-      },
-      {
-        "name": "value",
-        "type": "MaybeMultiple<Multiple> | undefined",
-        "description": "The controlled value for the accordion.",
-        "optional": true
-      },
-      {
-        "name": "items",
-        "type": "Getter<Items>",
-        "description": "The items contained in the accordion.",
-        "optional": false
-      },
-      {
-        "name": "onValueChange",
-        "type": "_onChange<Multiple> | undefined",
-        "description": "The callback invoked when the value of the Accordion changes.",
-        "optional": true
-      }
-    ],
-    "methods": [
-      {
-        "name": "isExpanded",
-        "type": "(id: string) => boolean",
-        "description": "Checks if an item is currently expanded.\r@param id - ID of the item to check."
-      },
-      {
-        "name": "expand",
-        "type": "(id: string) => void",
-        "description": "Expands a specific item.\r@param id - ID of the item to expand."
-      },
-      {
-        "name": "collapse",
-        "type": "(id: string) => void",
-        "description": "Collapses a specific item.\r@param id - ID of the item to collapse."
-      },
-      {
-        "name": "toggleExpanded",
-        "type": "(id: string) => void",
-        "description": "Toggles the expanded state of an item.\r@param id - ID of the item to toggle."
-      }
-    ],
-    "properties": [
-      {
-        "name": "multiple",
-        "type": "Multiple extends null | undefined\n  ? Multiple | undefined\n  : Multiple | Exclude<Multiple, null | undefined>",
-        "description": ""
-      },
-      {
-        "name": "disabled",
-        "type": "boolean",
-        "description": ""
-      },
-      {
-        "name": "value",
-        "type": "_value<FalseIfUndefined<Multiple>>",
-        "description": ""
-      },
-      {
-        "name": "root",
-        "type": "{ \"data-melt-accordion-root\": string; id: string }",
-        "description": ""
-      },
-      {
-        "name": "items",
-        "type": "Item<Items, Multiple>[]",
-        "description": ""
-      }
-    ],
-    "propsAlt": "export type AccordionProps<Items extends AccordionItem[], Multiple extends boolean = false> = {\r\n  /**\r\n   * If `true`, multiple accordion items can be open at the same time.\r\n   *\r\n   * @default false\r\n   */\r\n  multiple?: MaybeGetter<Multiple | undefined>;\r\n\r\n  /**\r\n   * When `true`, prevents the user from interacting with the accordion.\r\n   *\r\n   * @default false\r\n   */\r\n  disabled?: MaybeGetter<boolean | undefined>;\r\n\r\n  /**\r\n   * The controlled value for the accordion.\r\n   */\r\n  value?: AccordionValue<Multiple>;\r\n\r\n  /**\r\n   * The items contained in the accordion.\r\n   */\r\n  items: Getter<Items>;\r\n\r\n  /**\r\n   * The callback invoked when the value of the Accordion changes.\r\n   */\r\n  onValueChange?: OnSelectChange<Multiple>;\r\n};"
-=======
     "propsAlt": "export type PinInputProps = {\n  /**\n   * The value for the Pin Input.\n   *\n   * When passing a getter, it will be used as source of truth,\n   * meaning that the value only changes when the getter returns a new value.\n   *\n   * Otherwise, if passing a static value, it'll serve as the default value.\n   *\n   *\n   * @default ''\n   */\n  value?: MaybeGetter<string | undefined>;\n  /**\n   * Called when the `PinInput` instance tries to change the value.\n   */\n  onValueChange?: (value: string) => void;\n\n  /**\n   * The amount of digits in the Pin Input.\n   *\n   * @default 4\n   */\n  maxLength?: MaybeGetter<number | undefined>;\n  /**\n   * An optional placeholder to display when the input is empty.\n   *\n   * @default '○'\n   */\n  placeholder?: MaybeGetter<string | undefined>;\n\n  /**\n   * If `true`, prevents the user from interacting with the input.\n   *\n   * @default false\n   */\n  disabled?: MaybeGetter<boolean | undefined>;\n\n  /**\n   * If the input should be masked like a password.\n   *\n   * @default false\n   */\n  mask?: MaybeGetter<boolean | undefined>;\n\n  /**\n   * What characters the input accepts.\n   *\n   * @default 'text'\n   */\n  type?: MaybeGetter<\"alphanumeric\" | \"numeric\" | \"text\" | undefined>;\n};"
   },
   "Collapsible": {
@@ -926,6 +823,5 @@
       }
     ],
     "propsAlt": "export type AvatarProps = {\n  /**\n   * The source of the image to display.\n   */\n  src?: MaybeGetter<string | undefined>;\n\n  /**\n   * The amount of time in milliseconds to wait before displaying the image.\n   *\n   * @default 0\n   */\n  delayMs?: MaybeGetter<number | undefined>;\n\n  /**\n   * A callback invoked when the loading status store of the avatar changes.\n   */\n  onLoadingStatusChange?: (value: ImageLoadingStatus) => void | undefined;\n};"
->>>>>>> c445617a
   }
 }