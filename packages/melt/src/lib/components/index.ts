--- conflicted
+++ resolved
@@ -5,10 +5,6 @@
 export { default as Progress } from "./Progress.svelte";
 export { default as RadioGroup } from "./RadioGroup.svelte";
 export { default as Slider } from "./Slider.svelte";
-<<<<<<< HEAD
 export { default as SliderMultiThumb } from './SliderMultiThumb.svelte';
-export { default as Popover } from "./Popover.svelte";
-=======
 export { default as Tabs } from "./Tabs.svelte";
-export { default as Toggle } from "./Toggle.svelte";
->>>>>>> 59c18ea0
+export { default as Toggle } from "./Toggle.svelte";