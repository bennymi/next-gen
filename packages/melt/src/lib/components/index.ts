--- conflicted
+++ resolved
@@ -4,10 +4,6 @@
 export { default as Tabs } from "./Tabs.svelte";
 export { default as Slider } from "./Slider.svelte";
 export { default as Popover } from "./Popover.svelte";
-<<<<<<< HEAD
-export { default as RadioGroup } from "./RadioGroup.svelte";
-export { default as Avatar } from "./Avatar.svelte";
-=======
 export { default as Progress } from "./Progress.svelte";
 export { default as RadioGroup } from "./RadioGroup.svelte";
->>>>>>> 9964991b
+export { default as Avatar } from "./Avatar.svelte";