--- conflicted
+++ resolved
@@ -1,10 +1,7 @@
 export * from "./PinInput.svelte";
 export * from "./Popover.svelte";
-<<<<<<< HEAD
 export * from "./Progress.svelte";
-=======
 export * from "./RadioGroup.svelte";
->>>>>>> ba277a1b
 export * from "./Tabs.svelte";
 export * from "./Toggle.svelte";
 export * from "./Slider.svelte";
