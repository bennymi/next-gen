--- conflicted
+++ resolved
@@ -10,11 +10,8 @@
 export * from "./Select.svelte";
 export * from "./Slider.svelte";
 export * from "./Tabs.svelte";
-<<<<<<< HEAD
 export * from './TagsInput.svelte';
-=======
 export * from "./Toaster.svelte";
->>>>>>> 1ebf74f9
 export * from "./Toggle.svelte";
 export * from "./Tooltip.svelte";
 export * from "./Tree.svelte";